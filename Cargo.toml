--- conflicted
+++ resolved
@@ -26,17 +26,11 @@
 # transitive depedency, required for rand to support wasm
 getrandom = { version = "0.2", features = ["js"] }
 aho-corasick = "0.7.20"
-<<<<<<< HEAD
 # actix-web = "4"
 reqwest = { version = "0.11", features = [ "json", "gzip", "brotli"] }
 ehttp = "0.2.0"
 serde_json = "1.0.95"
 # env_logger = "0.10.0"
-=======
-actix-web = "4"
-reqwest = { version = "0.11", features = ["blocking", "json", "gzip", "brotli"] }
-env_logger = "0.10.0"
->>>>>>> aa19e836
 
 
 # native:
