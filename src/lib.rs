--- conflicted
+++ resolved
@@ -2,13 +2,8 @@
 
 pub mod app;
 pub mod data;
-<<<<<<< HEAD
 pub mod timestamp;
 pub mod search;
 pub mod http;
 pub mod temp;
-pub mod queue;
-=======
-pub mod http;
-pub mod timestamp;
->>>>>>> aa19e836
+pub mod queue;