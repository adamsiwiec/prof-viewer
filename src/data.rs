--- conflicted
+++ resolved
@@ -61,11 +61,6 @@
 
 #[derive(Debug, Clone, Deserialize, Serialize)]
 pub struct ItemMeta {
-<<<<<<< HEAD
-    pub item_uid: ItemUID,
-    pub title: String,
-=======
->>>>>>> 24f87fd4
     pub item_uid: ItemUID,
     pub title: String,
     pub fields: Vec<(String, Field)>,
